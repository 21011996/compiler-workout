(* Opening a library for generic programming (https://github.com/dboulytchev/GT).
   The library provides "@type ..." syntax extension and plugins like show, etc.
*)
open GT

(* Opening a library for combinator-based syntax analysis *)
open Ostap
open Combinators
                         
(* States *)
module State =
  struct
                                                                
    (* State: global state, local state, scope variables *)
    type t = {g : string -> int; l : string -> int; scope : string list}


    let empty_st x = failwith (Printf.sprintf "Undefined variable: %s" x)  
    (* Empty state *)
    let empty =
      let e x = failwith (Printf.sprintf "Undefined variable: %s" x) in
      {g = e; l = e; scope = []}

    (* Update: non-destructively "modifies" the state s by binding the variable x 
       to value v and returns the new state w.r.t. a scope
    *)
    let update x v s =
      let u x v s = fun y -> if x = y then v else s y in
      if List.mem x s.scope then {s with l = u x v s.l} else {s with g = u x v s.g}

    (* Evals a variable in a state w.r.t. a scope *)
    let eval s x = (if List.mem x s.scope then s.l else s.g) x

    (* Creates a new scope, based on a given state *)
    let enter st xs = {empty with g = st.g; scope = xs}

    (* Drops a scope *)
    let leave st st' = {st' with g = st.g}

  end
    
(* Simple expressions: syntax and semantics *)
module Expr =
  struct
    
    (* The type for expressions. Note, in regular OCaml there is no "@type..." 
       notation, it came from GT. 
    *)
    @type t =
    (* integer constant *) | Const of int
    (* variable         *) | Var   of string
    (* binary operator  *) | Binop of string * t * t
    (* function call    *) | Call  of string * t list with show

    (* Available binary operators:
        !!                   --- disjunction
        &&                   --- conjunction
        ==, !=, <=, <, >=, > --- comparisons
        +, -                 --- addition, subtraction
        *, /, %              --- multiplication, division, reminder
    *)

    (* The type of configuration: a state, an input stream, an output stream, an optional value *)
    type config = State.t * int list * int list * int option
                                                            
    (* Expression evaluator
<<<<<<< HEAD
          val eval : env -> config -> t -> int * config
=======

          val eval : env -> config -> t -> config


>>>>>>> 40f45c35
       Takes an environment, a configuration and an expresion, and returns another configuration. The 
       environment supplies the following method
           method definition : env -> string -> int list -> config -> config
       which takes an environment (of the same type), a name of the function, a list of actual parameters and a configuration, 
<<<<<<< HEAD
       an returns a pair: the return value for the call and the resulting configuration
    *)                                                                                                 
    let to_func_renamed op =
      let bti   = function true -> 1 | _ -> 0 in
      let itb b = b <> 0 in
      let (|>) f g   = fun x y -> f (g x y) in
      match op with
      | "+"  -> (+)
      | "-"  -> (-)
      | "*"  -> ( * )
      | "/"  -> (/)
      | "%"  -> (mod)
      | "<"  -> bti |> (< )
      | "<=" -> bti |> (<=)
      | ">"  -> bti |> (> )
      | ">=" -> bti |> (>=)
      | "==" -> bti |> (= )
      | "!=" -> bti |> (<>)
      | "&&" -> fun x y -> bti (itb x && itb y)
      | "!!" -> fun x y -> bti (itb x || itb y)
      | _    -> failwith (Printf.sprintf "Unknown binary operator %s" op)    
    
    let rec eval st expr =      
      match expr with
      | Const n -> n
      | Var   x -> State.eval st x
      | Binop (op, x, y) -> to_func_renamed op (eval st x) (eval st y)
                                                
    let rec eval env ((st, i, o, r) as conf) expr = 
      match expr with
        | Const n ->  (st, i, o, Some n)
        | Var x ->  (st, i, o, Some (State.eval st x))
        | Binop (op, x, y) -> 
          let (_, _, _, Some x) as conf_x = eval env conf x in
          let (st, i, o, Some y) = eval env conf_x y in
          (st, i, o, Some (to_func_renamed op x y))
        | Call (name, args) -> 
          let eval_args = fun (evaled_args, curr_conf) var ->  
            let (_, _, _, Some x) as conf_x = eval env curr_conf var in 
            x::evaled_args, conf_x 
          in 
          let evaled_args, conf_new = List.fold_left eval_args ([], conf) args in
          env#definition env name (List.rev evaled_args) conf_new
=======
       an returns resulting configuration
    *)                                                       
    let rec eval env ((st, i, o, r) as conf) expr = failwith "Not implemented"
>>>>>>> 40f45c35
         
    (* Expression parser. You can use the following terminals:

         IDENT   --- a non-empty identifier a-zA-Z[a-zA-Z0-9_]* as a string
         DECIMAL --- a decimal constant [0-9]+ as a string                                                                                                                  
    *)
    ostap (                                      
<<<<<<< HEAD
      parse:
	      !(Ostap.Util.expr 
          (fun x -> x)
	        (Array.map (fun (a, s) -> a, 
                        List.map  (fun s -> ostap(- $(s)), (fun x y -> Binop (s, x, y))) s
    )
          [|                
		        `Lefta, ["!!"];
		        `Lefta, ["&&"];
		        `Nona , ["=="; "!="; "<="; "<"; ">="; ">"];
		        `Lefta, ["+" ; "-"];
		        `Lefta, ["*" ; "/"; "%"];
          |] 
	        )
	        primary);
    
      primary:
        n:DECIMAL {Const n}
      | x:IDENT s:("(" args:!(Util.list0)[parse] ")" {Call (x, args)} | empty {Var x}) {s}
      | -"(" parse -")"
=======
      parse: empty {failwith "Not implemented"}
>>>>>>> 40f45c35
    )
    
    
  end
                    
(* Simple statements: syntax and sematics *)
module Stmt =
  struct

    (* The type for statements *)
    @type t =
    (* read into the variable           *) | Read   of string
    (* write the value of an expression *) | Write  of Expr.t
    (* assignment                       *) | Assign of string * Expr.t
    (* composition                      *) | Seq    of t * t 
    (* empty statement                  *) | Skip
    (* conditional                      *) | If     of Expr.t * t * t
    (* loop with a pre-condition        *) | While  of Expr.t * t
    (* loop with a post-condition       *) | Repeat of t * Expr.t
    (* return statement                 *) | Return of Expr.t option
    (* call a procedure                 *) | Call   of string * Expr.t list with show
                                                                    
    (* The type of configuration: a state, an input stream, an output stream *)

    let rec zip_with = function
      | x::xs, y::ys -> (x, y) :: (zip_with (xs, ys))
      | [], [] -> []
      | _, _ -> failwith "Uneven elem count in zip_with"

    (* Statement evaluator

         val eval : env -> config -> t -> config

       Takes an environment, a configuration and a statement, and returns another configuration. The 
       environment is the same as for expressions
    *)
<<<<<<< HEAD
    let rec eval env ((st, i, o, r) as conf) k stmt =
      let seq x = function Skip -> x | y -> Seq (x, y) in
      match stmt with
      | Read    x       -> eval env (match i with z::i' -> (State.update x z st, i', o, r) | _ -> failwith "Unexpected end of input") Skip k
      | Write   e       -> eval env (
          let (st, i, o, Some x) = Expr.eval env conf e in 
          (st, i, o @ [x], r)
        ) Skip k
      | Assign (name, e)   -> eval env (
          let (st, i, o, Some x) = Expr.eval env conf e in
          (State.update name x st, i, o, r)
        ) Skip k
      | Seq    (s1, s2) -> eval env conf (seq s2 k) s1
      | Skip -> (match k with Skip -> conf | _ -> eval env conf Skip k)
      | If (cond, stm1, stm2) -> 
        let (_, _, _, Some evaled_cond) = Expr.eval env conf cond in
        eval env conf k (
          if evaled_cond <> 0
           then stm1
           else stm2
        )
      | While (cond, stm) -> 
        let (_, _, _, Some evaled_cond) = Expr.eval env conf cond in
        if evaled_cond <> 0 
          then eval env conf (seq stmt k) stm 
          else eval env conf Skip k
      | Repeat (stm, cond) ->  eval env conf (
          seq (While (Expr.Binop ("==", cond, Expr.Const 0), stm)) k
          ) stm
      | Return expr -> (match expr with None -> (st, i, o, None) | Some e ->  Expr.eval env conf e)
      | Call (name, args) -> eval env (Expr.eval env conf (Expr.Call (name, args))) k Skip
        (*let parms, vars, f_stm = env#definition name in
        let evaled_args = List.map (Expr.eval st) args in
        let assign st (var, valu) = State.update var valu st in
        let start_state = State.enter st (parms @ vars) in
        let local_state = List.fold_left assign start_state (zip_with (parms,evaled_args)) in
        let end_state, i_new, o_new = eval env (local_state, i, o) f_stm in
        (State.leave end_state st, i_new, o_new) *)
         
    (* Statement parser *)
    ostap (
      parse:
        s:stmt ";" ss:parse {Seq (s, ss)}
      | stmt;
      stmt:
        %"read" "(" x:IDENT ")"          {Read x}
      | %"write" "(" e:expr ")" {Write e}
      | %"skip" {Skip}
      | %"if" e:expr
          %"then" the:parse
            elif:(%"elif" expr %"then" parse)*
          els:(%"else" parse)?
        %"fi" {
          If (e, the,
              List.fold_right
                (fun (e, t) elif -> If (e, t, elif)) 
                elif
                (match els with None -> Skip | Some s -> s)
          )
        }
      | %"while" e:expr %"do" s:parse %"od"  {While (e, s)}
      | %"for" i:parse "," c:expr "," s:parse %"do" b:parse %"od" {
          Seq (i, While (c, Seq (b, s)))
        }
      | %"repeat" s:parse %"until" e:expr  {Repeat (s, e)}
      | %"return" e:expr? {Return e}
      | x:IDENT ":=" e:expr  {Assign (x, e)}
      | f:IDENT "(" args:mexprs ")" {Call (f, args)};
      expr:!(Expr.parse);
      mexprs: args:!(Util.list0)[Expr.parse]

=======
    let rec eval env ((st, i, o, r) as conf) k stmt = failwith "Not implemnted"
         
    (* Statement parser *)
    ostap (
      parse: empty {failwith "Not implemented"}
>>>>>>> 40f45c35
    )
      
  end

(* Function and procedure definitions *)
module Definition =
  struct

    (* The type for a definition: name, argument list, local variables, body *)
    type t = string * (string list * string list * Stmt.t)

    ostap (     
      parse: empty {failwith "Not implemented"}
    )

  end

(* The top-level definitions *)

(* The top-level syntax category is a pair of definition list and statement (program body) *)
type t = Definition.t list * Stmt.t

(* Top-level evaluator
     eval : t -> int list -> int list
   Takes a program and its input stream, and returns the output stream
*)
let eval (defs, body) i =
  let module M = Map.Make (String) in
  let m          = List.fold_left (fun m ((name, _) as def) -> M.add name def m) M.empty defs in  
  let _, _, o, _ =
    Stmt.eval
      (object
         method definition env f args (st, i, o, r) =
           let xs, locs, s      = snd @@ M.find f m in
           let st'              = List.fold_left (fun st (x, a) -> State.update x a st) (State.enter st (xs @ locs)) (List.combine xs args) in
           let st'', i', o', r' = Stmt.eval env (st', i, o, r) Stmt.Skip s in
           (State.leave st'' st, i', o', r')
       end)
      (State.empty, i, [], None)
      Stmt.Skip
      body
  in
  o

(* Top-level parser *)
let parse = ostap (!(Definition.parse)* !(Stmt.parse))<|MERGE_RESOLUTION|>--- conflicted
+++ resolved
@@ -64,19 +64,14 @@
     type config = State.t * int list * int list * int option
                                                             
     (* Expression evaluator
-<<<<<<< HEAD
-          val eval : env -> config -> t -> int * config
-=======
 
           val eval : env -> config -> t -> config
 
 
->>>>>>> 40f45c35
        Takes an environment, a configuration and an expresion, and returns another configuration. The 
        environment supplies the following method
            method definition : env -> string -> int list -> config -> config
        which takes an environment (of the same type), a name of the function, a list of actual parameters and a configuration, 
-<<<<<<< HEAD
        an returns a pair: the return value for the call and the resulting configuration
     *)                                                                                                 
     let to_func_renamed op =
@@ -120,11 +115,6 @@
           in 
           let evaled_args, conf_new = List.fold_left eval_args ([], conf) args in
           env#definition env name (List.rev evaled_args) conf_new
-=======
-       an returns resulting configuration
-    *)                                                       
-    let rec eval env ((st, i, o, r) as conf) expr = failwith "Not implemented"
->>>>>>> 40f45c35
          
     (* Expression parser. You can use the following terminals:
 
@@ -132,7 +122,6 @@
          DECIMAL --- a decimal constant [0-9]+ as a string                                                                                                                  
     *)
     ostap (                                      
-<<<<<<< HEAD
       parse:
 	      !(Ostap.Util.expr 
           (fun x -> x)
@@ -153,9 +142,6 @@
         n:DECIMAL {Const n}
       | x:IDENT s:("(" args:!(Util.list0)[parse] ")" {Call (x, args)} | empty {Var x}) {s}
       | -"(" parse -")"
-=======
-      parse: empty {failwith "Not implemented"}
->>>>>>> 40f45c35
     )
     
     
@@ -192,7 +178,6 @@
        Takes an environment, a configuration and a statement, and returns another configuration. The 
        environment is the same as for expressions
     *)
-<<<<<<< HEAD
     let rec eval env ((st, i, o, r) as conf) k stmt =
       let seq x = function Skip -> x | y -> Seq (x, y) in
       match stmt with
@@ -264,13 +249,6 @@
       expr:!(Expr.parse);
       mexprs: args:!(Util.list0)[Expr.parse]
 
-=======
-    let rec eval env ((st, i, o, r) as conf) k stmt = failwith "Not implemnted"
-         
-    (* Statement parser *)
-    ostap (
-      parse: empty {failwith "Not implemented"}
->>>>>>> 40f45c35
     )
       
   end
