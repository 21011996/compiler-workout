--- conflicted
+++ resolved
@@ -60,7 +60,6 @@
        Takes a state and an expression, and returns the value of the expression in 
        the given state.
     *)                                                       
-<<<<<<< HEAD
     let to_func op =
       let bti   = function true -> 1 | _ -> 0 in
       let itb b = b <> 0 in
@@ -86,9 +85,6 @@
       | Const n -> n
       | Var   x -> st x
       | Binop (op, x, y) -> to_func op (eval st x) (eval st y)
-=======
-    let eval st expr = failwith "Not implemented"      
->>>>>>> 2645f143
 
 
     (* Expression parser. You can use the following terminals:
@@ -116,12 +112,8 @@
     (* empty statement                  *) | Skip
     (* conditional                      *) | If     of Expr.t * t * t
     (* loop with a pre-condition        *) | While  of Expr.t * t
-<<<<<<< HEAD
-    (* loop with a post-condition       *) | Until of t * Expr.t with show
-=======
     (* loop with a post-condition       *) | Repeat of t * Expr.t
     (* call a procedure                 *) | Call   of string * Expr.t list with show
->>>>>>> 2645f143
                                                                     
     (* The type of configuration: a state, an input stream, an output stream *)
     type config = State.t * int list * int list 
@@ -137,7 +129,6 @@
 
        which returns a list of formal parameters, local variables, and a body for given definition
     *)
-<<<<<<< HEAD
     let rec eval ((st, i, o) as conf) stmt =
       match stmt with
       | Read    x       -> (match i with z::i' -> (Expr.update x z st, i', o) | _ -> failwith "Unexpected end of input")
@@ -179,15 +170,8 @@
       | %"for" i:parse "," c:!(Expr.parse) "," s:parse %"do" b:parse %"od" {
           Seq (i, While (c, Seq (b, s)))
         }
-      | %"repeat" s:parse %"until" e:!(Expr.parse)  {Until (s, e)}
+      | %"repeat" s:parse %"until" e:!(Expr.parse)  {Repeat (s, e)}
       | x:IDENT ":=" e:!(Expr.parse)  {Assign (x, e)}            
-=======
-    let eval env ((st, i, o) as conf) stmt = failwith "Not implemented"
-                                
-    (* Statement parser *)
-    ostap (
-      parse: empty {failwith "Not implemented"}
->>>>>>> 2645f143
     )
       
   end
@@ -219,4 +203,4 @@
 let eval (defs, body) i = failwith "Not implemented"
                                    
 (* Top-level parser *)
-let parse = failwith "Not implemented"+let parse = Stmt.parse                                                     