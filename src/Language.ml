(* Opening a library for generic programming (https://github.com/dboulytchev/GT).
   The library provides "@type ..." syntax extension and plugins like show, etc.
*)
open GT

(* Opening a library for combinator-based syntax analysis *)
open Ostap
open Combinators

(* Values *)
module Value =
  struct

    @type t = Int of int | String of string | Array of t list with show

    let to_int = function 
    | Int n -> n 
    | _ -> failwith "int value expected"

    let to_string = function 
    | String s -> s 
    | _ -> failwith "string value expected"

    let to_array = function
    | Array a -> a
    | _       -> failwith "array value expected"

    let sexp   s vs = Sexp (s, vs)
    let of_int    n = Int    n
    let of_string s = String s
    let of_array  a = Array  a

    let update_string s i x = String.init (String.length s) (fun j -> if j = i then x else s.[j])

    let rec list_init i n f = if i >= n then [] else (f i) :: (list_init (i + 1) n f) 
    let update_array  a i x = list_init 0 (List.length a)   (fun j -> if j = i then x else List.nth a j)

  end
       
(* States *)
module State =
  struct
                                                                
    (* State: global state, local state, scope variables *)
    type t =
    | G of (string -> Value.t)
    | L of string list * (string -> Value.t) * t

    (* Undefined state *)
    let undefined x = failwith (Printf.sprintf "Undefined variable: %s" x)

    (* Bind a variable to a value in a state *)
    let bind x v s = fun y -> if x = y then v else s y 


    let empty_st x = failwith (Printf.sprintf "Undefined variable: %s" x)  
    (* Empty state *)
    let empty = G undefined

    (* Update: non-destructively "modifies" the state s by binding the variable x 
       to value v and returns the new state w.r.t. a scope
    *)
    let update x v s =
      let rec inner = function
      | G s -> G (bind x v s)
      | L (scope, s, enclosing) ->
         if List.mem x scope then L (scope, bind x v s, enclosing) else L (scope, s, inner enclosing)
      in
      inner s

    (* Evals a variable in a state w.r.t. a scope *)
    let rec eval s x =
      match s with
      | G s -> s x
      | L (scope, s, enclosing) -> if List.mem x scope then s x else eval enclosing x

    (* Creates a new scope, based on a given state *)
    let rec enter st xs =
      match st with
      | G _         -> L (xs, undefined, st)
      | L (_, _, e) -> enter e xs

    (* Drops a scope *)
    let leave st st' =
      let rec get = function
      | G _ as st -> st
      | L (_, _, e) -> get e
      in
      let g = get st in
      let rec recurse = function
      | L (scope, s, e) -> L (scope, s, recurse e)
      | G _             -> g
      in
      recurse st'

    (* Push a new local scope *)
    let push st s xs = L (xs, s, st)

    (* Drop a local scope *)
    let drop (L (_, _, e)) = e
                               
  end

(* Builtins *)
module Builtin =
  struct
      
    let eval (st, i, o, _) args = function
    | "read"     -> (match i with z::i' -> (st, i', o, Some (Value.of_int z)) | _ -> failwith "Unexpected end of input")
    | "write"    -> (st, i, o @ [Value.to_int @@ List.hd args], None)
    | ".elem"    -> let [b; j] = args in
                    (st, i, o, let i = Value.to_int j in
                               Some (match b with
                                     | Value.String   s  -> Value.of_int @@ Char.code s.[i]
                                     | Value.Array    a  -> List.nth a i
                                     | Value.Sexp (_, a) -> List.nth a i
                               )
                    )         
    | ".length"  -> (st, i, o, Some (Value.of_int (match List.hd args with Value.Array a -> List.length a | Value.String s -> String.length s)))
    | ".array"   -> (st, i, o, Some (Value.of_array args))
    | "isArray"  -> let [a] = args in (st, i, o, Some (Value.of_int @@ match a with Value.Array  _ -> 1 | _ -> 0))
    | "isString" -> let [a] = args in (st, i, o, Some (Value.of_int @@ match a with Value.String _ -> 1 | _ -> 0))                     
       
  end
    
(* Simple expressions: syntax and semantics *)
module Expr =
  struct
    
    (* The type for expressions. Note, in regular OCaml there is no "@type..." 
       notation, it came from GT. 
    *)
    @type t =
    (* integer constant   *) | Const  of int
    (* array              *) | Array  of t list
    (* string             *) | String of string
    (* S-expressions      *) | Sexp   of string * t list
    (* variable           *) | Var    of string
    (* binary operator    *) | Binop  of string * t * t
    (* element extraction *) | Elem   of t * t
    (* length             *) | Length of t 
    (* function call      *) | Call   of string * t list with show

    (* Available binary operators:
        !!                   --- disjunction
        &&                   --- conjunction
        ==, !=, <=, <, >=, > --- comparisons
        +, -                 --- addition, subtraction
        *, /, %              --- multiplication, division, reminder
    *)

    (* The type of configuration: a state, an input stream, an output stream, an optional value *)
    type config = State.t * int list * int list * Value.t option
                                                            
    (* Expression evaluator

          val eval : env -> config -> t -> config


       Takes an environment, a configuration and an expresion, and returns another configuration. The 
       environment supplies the following method
           method definition : env -> string -> int list -> config -> config
       which takes an environment (of the same type), a name of the function, a list of actual parameters and a configuration, 
       an returns a pair: the return value for the call and the resulting configuration
    *)                                                                                                 
    let to_func_renamed op =
      let bti   = function true -> 1 | _ -> 0 in
      let itb b = b <> 0 in
      let (|>) f g   = fun x y -> f (g x y) in
      match op with
      | "+"  -> (+)
      | "-"  -> (-)
      | "*"  -> ( * )
      | "/"  -> (/)
      | "%"  -> (mod)
      | "<"  -> bti |> (< )
      | "<=" -> bti |> (<=)
      | ">"  -> bti |> (> )
      | ">=" -> bti |> (>=)
      | "==" -> bti |> (= )
      | "!=" -> bti |> (<>)
      | "&&" -> fun x y -> bti (itb x && itb y)
      | "!!" -> fun x y -> bti (itb x || itb y)
      | _    -> failwith (Printf.sprintf "Unknown binary operator %s" op)    
    
<<<<<<< HEAD
    (*let rec eval st expr =      
      match expr with
      | Const n -> n
      | Var   x -> State.eval st x
      | Binop (op, x, y) -> to_func_renamed op (eval st x) (eval st y)*)
                                                
    let rec eval env ((st, i, o, r) as conf) expr = 
      match expr with
        | Const n ->  (st, i, o, Some (Value.of_int n))
        | Var x ->  (st, i, o, Some (State.eval st x))
        | Binop (op, x, y) -> 
         let (_, _, _, Some x) as conf_x = eval env conf x in
         let (st, i, o, Some y) = eval env conf_x y in
          (st, i, o, Some (Value.of_int @@ to_func_renamed op (Value.to_int x) (Value.to_int y)))
        | Call (name, args) ->
          let (st, i, o, evaled_args) = eval_list env conf args in
         env#definition env name evaled_args (st, i, o, None)
        | String s -> (st, i, o, Some (Value.of_string s))
        | Array xs -> 
          let (st, i, o, evaled_list) = eval_list env conf xs in
          (st, i, o, Some (Value.of_array evaled_list))
        (*| Sexp (t, xs) -> 
          let (st, i, o, evaled_list) = eval_list env conf xs in
          (st, i, o, Some (Value.Sexp (t, evaled_list)))*)
        | Elem (e, idx) -> 
          let (st, i, o, Some eval_idx) = eval env conf idx in
          let (st, i, o, Some v) = eval env (st, i, o, None) e in
          (st, i, o, Some (match v with
            | Value.Array list -> List.nth list @@ Value.to_int eval_idx
            | Value.String s -> Value.of_int @@ Char.code @@ String.get s @@ Value.to_int eval_idx))
        | Length e -> 
          let (st, i, o, Some v) = eval env conf e in
          (st, i, o, Some (match v with
            | Value.Array list -> Value.of_int @@ List.length list
            | Value.String s -> Value.of_int @@ String.length s))
      and eval_list env conf xs =
        let vs, (st, i, o, _) =
          List.fold_left
            (fun (acc, conf) x ->
              let (_, _, _, Some v) as conf = eval env conf x in
              v::acc, conf
            )
            ([], conf)
            xs
        in
        (st, i, o, List.rev vs)
=======
    let rec eval env ((st, i, o, r) as conf) expr = failwith "Not implemented"
    and eval_list env conf xs =
      let vs, (st, i, o, _) =
        List.fold_left
          (fun (acc, conf) x ->
            let (_, _, _, Some v) as conf = eval env conf x in
            v::acc, conf
          )
          ([], conf)
          xs
      in
      (st, i, o, List.rev vs)
>>>>>>> dcf275fd
         
    (* Expression parser. You can use the following terminals:

         IDENT   --- a non-empty identifier a-zA-Z[a-zA-Z0-9_]* as a string
         DECIMAL --- a decimal constant [0-9]+ as a string                                                                                                                  
    *)
    ostap (                                      
<<<<<<< HEAD
      parse:
	      !(Ostap.Util.expr 
          (fun x -> x)
	        (Array.map (fun (a, s) -> a, 
                        List.map  (fun s -> ostap(- $(s)), (fun x y -> Binop (s, x, y))) s
    )
          [|                
		        `Lefta, ["!!"];
		        `Lefta, ["&&"];
		        `Nona , ["=="; "!="; "<="; "<"; ">="; ">"];
		        `Lefta, ["+" ; "-"];
		        `Lefta, ["*" ; "/"; "%"];
          |] 
	        )
	        primary);
    
      primary: b:base is:(-"[" i:parse -"]" {`Elem i} | "." %"length" {`Len}) *
                           {List.fold_left (fun b -> function `Elem i -> Elem (b, i) | `Len -> Length b) b is};
      base:
        n:DECIMAL                                         {Const n}
      | s:STRING                                          {String (String.sub s 1 (String.length s - 2))}
      | c:CHAR                                            {Const  (Char.code c)}
      | "[" es:!(Util.list0)[parse] "]"                   {Array es}
      | x:IDENT s:("(" args:!(Util.list0)[parse] ")"      {Call (x, args)} | empty {Var x}) {s}
      | -"(" parse -")"
=======
      parse: empty {failwith "Not implemented"}
>>>>>>> dcf275fd
    )
    
    
  end
                    
(* Simple statements: syntax and sematics *)
module Stmt =
  struct

    (* Patterns in statements *)
    module Pattern =
      struct

        (* The type for patterns *)
        @type t =
        (* wildcard "-"     *) | Wildcard
        (* S-expression     *) | Sexp   of string * t list
        (* identifier       *) | Ident  of string
        with show, foldl

        (* Pattern parser *)                                 
        ostap (
          parse: empty {failwith "Not implemented"}
        )
        
        let vars p =
          transform(t) (object inherit [string list] @t[foldl] method c_Ident s _ name = name::s end) [] p
        
      end
        
    (* The type for statements *)
    @type t =
    (* assignment                       *) | Assign of string * Expr.t list * Expr.t
    (* composition                      *) | Seq    of t * t 
    (* empty statement                  *) | Skip
    (* conditional                      *) | If     of Expr.t * t * t
    (* loop with a pre-condition        *) | While  of Expr.t * t
    (* loop with a post-condition       *) | Repeat of t * Expr.t
    (* pattern-matching                 *) | Case   of Expr.t * (Pattern.t * t) list
    (* return statement                 *) | Return of Expr.t option
<<<<<<< HEAD
    (* call a procedure                 *) | Call   of string * Expr.t list
                                                                    
    (* The type of configuration: a state, an input stream, an output stream *)

    let rec zip_with = function
      | x::xs, y::ys -> (x, y) :: (zip_with (xs, ys))
      | [], [] -> []
      | _, _ -> failwith "Uneven elem count in zip_with"

=======
    (* call a procedure                 *) | Call   of string * Expr.t list 
    (* leave a scope                    *) | Leave  with show
                                                                                   
>>>>>>> dcf275fd
    (* Statement evaluator

         val eval : env -> config -> t -> config

       Takes an environment, a configuration and a statement, and returns another configuration. The 
       environment is the same as for expressions
    *)
    let update st x v is =
      let rec update a v = function
      | []    -> v           
      | i::tl ->
          let i = Value.to_int i in
          (match a with
           | Value.String s when tl = [] -> Value.String (Value.update_string s i (Char.chr @@ Value.to_int v))
           | Value.Array a               -> Value.Array  (Value.update_array  a i (update (List.nth a i) v tl))
          ) 
      in
      State.update x (match is with [] -> v | _ -> update (State.eval st x) v is) st
<<<<<<< HEAD
    
    let rec eval env ((st, i, o, r) as conf) k stmt =
      let seq x = function Skip -> x | y -> Seq (x, y) in
      match stmt with
      (*| Read    x       -> eval env (match i with z::i' -> (State.update x z st, i', o, r) | _ -> failwith "Unexpected end of input") Skip k
      | Write   e       -> eval env (
          let (st, i, o, Some x) = Expr.eval env conf e in 
          (st, i, o @ [x], r)
        ) Skip k*)
      | Assign (name, xs, e)   -> 
        let (st, i, o, is) = Expr.eval_list env conf xs in
        let (st, i, o, Some value) = Expr.eval env (st, i, o, None) e in
        eval env (update st name value is, i, o, None) Skip k
      | Seq    (s1, s2) -> eval env conf (seq s2 k) s1
      | Skip -> (match k with Skip -> conf | _ -> eval env conf Skip k)
      | If (cond, stm1, stm2) -> 
        let (_, _, _, Some evaled_cond) = Expr.eval env conf cond in
        eval env conf k (
          if Value.to_int evaled_cond <> 0
           then stm1
           else stm2
        )
      | While (cond, stm) -> 
        let (_, _, _, Some evaled_cond) = Expr.eval env conf cond in
        if Value.to_int evaled_cond <> 0 
          then eval env conf (seq stmt k) stm 
          else eval env conf Skip k
      | Repeat (stm, cond) ->  eval env conf (
          seq (While (Expr.Binop ("==", cond, Expr.Const 0), stm)) k
          ) stm
      | Return expr -> (match expr with None -> (st, i, o, None) | Some e ->  Expr.eval env conf e)
      | Call (name, args) -> eval env (Expr.eval env conf (Expr.Call (name, args))) k Skip
        (*let parms, vars, f_stm = env#definition name in
        let evaled_args = List.map (Expr.eval st) args in
        let assign st (var, valu) = State.update var valu st in
        let start_state = State.enter st (parms @ vars) in
        let local_state = List.fold_left assign start_state (zip_with (parms,evaled_args)) in
        let end_state, i_new, o_new = eval env (local_state, i, o) f_stm in
        (State.leave end_state st, i_new, o_new) *)
         
=======

    let rec eval env ((st, i, o, r) as conf) k stmt = failwith "Not implemented"
                                                        
>>>>>>> dcf275fd
    (* Statement parser *)
    ostap (
      parse: empty {failwith "Not implemented"}
    )
      
  end

(* Function and procedure definitions *)
module Definition =
  struct

    (* The type for a definition: name, argument list, local variables, body *)
    type t = string * (string list * string list * Stmt.t)

    ostap (
      arg  : IDENT;
      parse: %"fun" name:IDENT "(" args:!(Util.list0 arg) ")"
         locs:(%"local" !(Util.list arg))?
        "{" body:!(Stmt.parse) "}" {
        (name, (args, (match locs with None -> [] | Some l -> l), body))
      }
    )

  end

(* The top-level definitions *)

(* The top-level syntax category is a pair of definition list and statement (program body) *)
type t = Definition.t list * Stmt.t    

(* Top-level evaluator
     eval : t -> int list -> int list
   Takes a program and its input stream, and returns the output stream
*)
let eval (defs, body) i =
<<<<<<< HEAD
   let module M = Map.Make (String) in
   let m          = List.fold_left (fun m ((name, _) as def) -> M.add name def m) M.empty defs in  
   let _, _, o, _ =
     Stmt.eval
       (object
          method definition env f args ((st, i, o, r) as conf) =
            try
              let xs, locs, s      =  snd @@ M.find f m in
              let st'              = List.fold_left (fun st (x, a) -> State.update x a st) (State.enter st (xs @ locs)) (List.combine xs args) in
              let st'', i', o', r' = Stmt.eval env (st', i, o, r) Stmt.Skip s in
              (State.leave st'' st, i', o', r')
            with Not_found -> Builtin.eval conf args f
        end)
       (State.empty, i, [], None)
       Stmt.Skip
       body
   in
   o
=======
  let module M = Map.Make (String) in
  let m          = List.fold_left (fun m ((name, _) as def) -> M.add name def m) M.empty defs in  
  let _, _, o, _ =
    Stmt.eval
      (object
         method definition env f args ((st, i, o, r) as conf) =
           try
             let xs, locs, s      =  snd @@ M.find f m in
             let st'              = List.fold_left (fun st (x, a) -> State.update x a st) (State.enter st (xs @ locs)) (List.combine xs args) in
             let st'', i', o', r' = Stmt.eval env (st', i, o, r) Stmt.Skip s in
             (State.leave st'' st, i', o', r')
           with Not_found -> Builtin.eval conf args f
       end)
      (State.empty, i, [], None)
      Stmt.Skip
      body
  in
  o
>>>>>>> dcf275fd

(* Top-level parser *)
let parse = ostap (!(Definition.parse)* !(Stmt.parse))<|MERGE_RESOLUTION|>--- conflicted
+++ resolved
@@ -11,7 +11,7 @@
 module Value =
   struct
 
-    @type t = Int of int | String of string | Array of t list with show
+    @type t = Int of int | String of string | Array of t list | Sexp of string * t list with show
 
     let to_int = function 
     | Int n -> n 
@@ -183,7 +183,6 @@
       | "!!" -> fun x y -> bti (itb x || itb y)
       | _    -> failwith (Printf.sprintf "Unknown binary operator %s" op)    
     
-<<<<<<< HEAD
     (*let rec eval st expr =      
       match expr with
       | Const n -> n
@@ -200,25 +199,20 @@
           (st, i, o, Some (Value.of_int @@ to_func_renamed op (Value.to_int x) (Value.to_int y)))
         | Call (name, args) ->
           let (st, i, o, evaled_args) = eval_list env conf args in
-         env#definition env name evaled_args (st, i, o, None)
+          env#definition env name evaled_args (st, i, o, None)
         | String s -> (st, i, o, Some (Value.of_string s))
         | Array xs -> 
           let (st, i, o, evaled_list) = eval_list env conf xs in
-          (st, i, o, Some (Value.of_array evaled_list))
-        (*| Sexp (t, xs) -> 
-          let (st, i, o, evaled_list) = eval_list env conf xs in
-          (st, i, o, Some (Value.Sexp (t, evaled_list)))*)
+          env#definition env ".array" evaled_list (st, i, o, None)
+        | Sexp (tag, exprs) -> 
+          let (st, i, o, evaled_exprs) = eval_list env conf exprs in
+          (st, i, o, Some (Value.Sexp (tag, evaled_exprs)))
         | Elem (e, idx) -> 
-          let (st, i, o, Some eval_idx) = eval env conf idx in
-          let (st, i, o, Some v) = eval env (st, i, o, None) e in
-          (st, i, o, Some (match v with
-            | Value.Array list -> List.nth list @@ Value.to_int eval_idx
-            | Value.String s -> Value.of_int @@ Char.code @@ String.get s @@ Value.to_int eval_idx))
+          let (st, i, o, args) = eval_list env conf [e; idx] in
+          env#definition env ".elem" args (st, i, o, None)
         | Length e -> 
           let (st, i, o, Some v) = eval env conf e in
-          (st, i, o, Some (match v with
-            | Value.Array list -> Value.of_int @@ List.length list
-            | Value.String s -> Value.of_int @@ String.length s))
+          env#definition env ".length" [v] (st, i, o, None)
       and eval_list env conf xs =
         let vs, (st, i, o, _) =
           List.fold_left
@@ -230,20 +224,6 @@
             xs
         in
         (st, i, o, List.rev vs)
-=======
-    let rec eval env ((st, i, o, r) as conf) expr = failwith "Not implemented"
-    and eval_list env conf xs =
-      let vs, (st, i, o, _) =
-        List.fold_left
-          (fun (acc, conf) x ->
-            let (_, _, _, Some v) as conf = eval env conf x in
-            v::acc, conf
-          )
-          ([], conf)
-          xs
-      in
-      (st, i, o, List.rev vs)
->>>>>>> dcf275fd
          
     (* Expression parser. You can use the following terminals:
 
@@ -251,23 +231,21 @@
          DECIMAL --- a decimal constant [0-9]+ as a string                                                                                                                  
     *)
     ostap (                                      
-<<<<<<< HEAD
       parse:
-	      !(Ostap.Util.expr 
-          (fun x -> x)
-	        (Array.map (fun (a, s) -> a, 
-                        List.map  (fun s -> ostap(- $(s)), (fun x y -> Binop (s, x, y))) s
-    )
-          [|                
-		        `Lefta, ["!!"];
-		        `Lefta, ["&&"];
-		        `Nona , ["=="; "!="; "<="; "<"; ">="; ">"];
-		        `Lefta, ["+" ; "-"];
-		        `Lefta, ["*" ; "/"; "%"];
-          |] 
-	        )
-	        primary);
-    
+	  !(Ostap.Util.expr 
+             (fun x -> x)
+	     (Array.map (fun (a, s) -> a, 
+                           List.map  (fun s -> ostap(- $(s)), (fun x y -> Binop (s, x, y))) s
+                        ) 
+              [|                
+		`Lefta, ["!!"];
+		`Lefta, ["&&"];
+		`Nona , ["=="; "!="; "<="; "<"; ">="; ">"];
+		`Lefta, ["+" ; "-"];
+		`Lefta, ["*" ; "/"; "%"];
+              |] 
+	     )
+	     primary);
       primary: b:base is:(-"[" i:parse -"]" {`Elem i} | "." %"length" {`Len}) *
                            {List.fold_left (fun b -> function `Elem i -> Elem (b, i) | `Len -> Length b) b is};
       base:
@@ -275,11 +253,9 @@
       | s:STRING                                          {String (String.sub s 1 (String.length s - 2))}
       | c:CHAR                                            {Const  (Char.code c)}
       | "[" es:!(Util.list0)[parse] "]"                   {Array es}
+      | "`" t:IDENT args:(-"(" !(Util.list)[parse] -")")? {Sexp (t, match args with None -> [] | Some args -> args)}
       | x:IDENT s:("(" args:!(Util.list0)[parse] ")"      {Call (x, args)} | empty {Var x}) {s}
       | -"(" parse -")"
-=======
-      parse: empty {failwith "Not implemented"}
->>>>>>> dcf275fd
     )
     
     
@@ -302,7 +278,10 @@
 
         (* Pattern parser *)                                 
         ostap (
-          parse: empty {failwith "Not implemented"}
+          parse:
+            %"_" {Wildcard}
+          | "`" t:IDENT ps:(-"(" !(Util.list)[parse] -")")? {Sexp (t, match ps with None -> [] | Some ps -> ps)}
+          | x:IDENT                           {Ident  x}
         )
         
         let vars p =
@@ -320,21 +299,9 @@
     (* loop with a post-condition       *) | Repeat of t * Expr.t
     (* pattern-matching                 *) | Case   of Expr.t * (Pattern.t * t) list
     (* return statement                 *) | Return of Expr.t option
-<<<<<<< HEAD
-    (* call a procedure                 *) | Call   of string * Expr.t list
-                                                                    
-    (* The type of configuration: a state, an input stream, an output stream *)
-
-    let rec zip_with = function
-      | x::xs, y::ys -> (x, y) :: (zip_with (xs, ys))
-      | [], [] -> []
-      | _, _ -> failwith "Uneven elem count in zip_with"
-
-=======
     (* call a procedure                 *) | Call   of string * Expr.t list 
     (* leave a scope                    *) | Leave  with show
                                                                                    
->>>>>>> dcf275fd
     (* Statement evaluator
 
          val eval : env -> config -> t -> config
@@ -353,16 +320,10 @@
           ) 
       in
       State.update x (match is with [] -> v | _ -> update (State.eval st x) v is) st
-<<<<<<< HEAD
     
     let rec eval env ((st, i, o, r) as conf) k stmt =
       let seq x = function Skip -> x | y -> Seq (x, y) in
       match stmt with
-      (*| Read    x       -> eval env (match i with z::i' -> (State.update x z st, i', o, r) | _ -> failwith "Unexpected end of input") Skip k
-      | Write   e       -> eval env (
-          let (st, i, o, Some x) = Expr.eval env conf e in 
-          (st, i, o @ [x], r)
-        ) Skip k*)
       | Assign (name, xs, e)   -> 
         let (st, i, o, is) = Expr.eval_list env conf xs in
         let (st, i, o, Some value) = Expr.eval env (st, i, o, None) e in
@@ -386,22 +347,38 @@
           ) stm
       | Return expr -> (match expr with None -> (st, i, o, None) | Some e ->  Expr.eval env conf e)
       | Call (name, args) -> eval env (Expr.eval env conf (Expr.Call (name, args))) k Skip
-        (*let parms, vars, f_stm = env#definition name in
-        let evaled_args = List.map (Expr.eval st) args in
-        let assign st (var, valu) = State.update var valu st in
-        let start_state = State.enter st (parms @ vars) in
-        let local_state = List.fold_left assign start_state (zip_with (parms,evaled_args)) in
-        let end_state, i_new, o_new = eval env (local_state, i, o) f_stm in
-        (State.leave end_state st, i_new, o_new) *)
+      | Leave ->  eval env (State.drop st, i, o, r) Skip k
          
-=======
-
-    let rec eval env ((st, i, o, r) as conf) k stmt = failwith "Not implemented"
-                                                        
->>>>>>> dcf275fd
     (* Statement parser *)
     ostap (
-      parse: empty {failwith "Not implemented"}
+      parse:
+        s:stmt ";" ss:parse {Seq (s, ss)}
+      | stmt;
+      stmt:
+        %"skip" {Skip}
+      | %"if" e:!(Expr.parse)
+	  %"then" the:parse 
+          elif:(%"elif" !(Expr.parse) %"then" parse)*
+	  els:(%"else" parse)? 
+        %"fi" {
+          If (e, the, 
+	         List.fold_right 
+		   (fun (e, t) elif -> If (e, t, elif)) 
+		   elif
+		   (match els with None -> Skip | Some s -> s)
+          )
+        }
+      | %"while" e:!(Expr.parse) %"do" s:parse %"od"{While (e, s)}
+      | %"for" i:parse "," c:!(Expr.parse) "," s:parse %"do" b:parse %"od" {
+	  Seq (i, While (c, Seq (b, s)))
+        }
+      | %"repeat" s:parse %"until" e:!(Expr.parse)  {Repeat (s, e)}
+      | %"return" e:!(Expr.parse)?                  {Return e}
+      | %"case" e:!(Expr.parse) %"of" bs:!(Util.listBy)[ostap ("|")][ostap (!(Pattern.parse) -"->" parse)] %"esac" {Case (e, bs)}
+      | x:IDENT 
+           s:(is:(-"[" !(Expr.parse) -"]")* ":=" e   :!(Expr.parse) {Assign (x, is, e)}    | 
+              "("  args:!(Util.list0)[Expr.parse] ")" {Call   (x, args)}
+             ) {s}
     )
       
   end
@@ -434,26 +411,6 @@
    Takes a program and its input stream, and returns the output stream
 *)
 let eval (defs, body) i =
-<<<<<<< HEAD
-   let module M = Map.Make (String) in
-   let m          = List.fold_left (fun m ((name, _) as def) -> M.add name def m) M.empty defs in  
-   let _, _, o, _ =
-     Stmt.eval
-       (object
-          method definition env f args ((st, i, o, r) as conf) =
-            try
-              let xs, locs, s      =  snd @@ M.find f m in
-              let st'              = List.fold_left (fun st (x, a) -> State.update x a st) (State.enter st (xs @ locs)) (List.combine xs args) in
-              let st'', i', o', r' = Stmt.eval env (st', i, o, r) Stmt.Skip s in
-              (State.leave st'' st, i', o', r')
-            with Not_found -> Builtin.eval conf args f
-        end)
-       (State.empty, i, [], None)
-       Stmt.Skip
-       body
-   in
-   o
-=======
   let module M = Map.Make (String) in
   let m          = List.fold_left (fun m ((name, _) as def) -> M.add name def m) M.empty defs in  
   let _, _, o, _ =
@@ -472,7 +429,6 @@
       body
   in
   o
->>>>>>> dcf275fd
 
 (* Top-level parser *)
 let parse = ostap (!(Definition.parse)* !(Stmt.parse))