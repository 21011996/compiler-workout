open GT       
open Language
       
(* The type for the stack machine instructions *)
@type insn =
(* binary operator                 *) | BINOP of string
(* put a constant on the stack     *) | CONST of int                 
(* read to stack                   *) | READ
(* write from stack                *) | WRITE
(* load a variable to the stack    *) | LD    of string
(* store a variable from the stack *) | ST    of string
(* a label                         *) | LABEL of string
(* unconditional jump              *) | JMP   of string                                                                                                                
(* conditional jump                *) | CJMP  of string * string
(* begins procedure definition     *) | BEGIN of string list * string list
(* end procedure definition        *) | END
(* calls a procedure               *) | CALL  of string with show
                                                   
(* The type for the stack machine program *)                                                               
type prg = insn list
                            
(* The type for the stack machine configuration: control stack, stack and configuration from statement
   interpreter
 *)
type config = (prg * State.t) list * int list * Expr.config

(* Stack machine interpreter

     val eval : env -> config -> prg -> config

   Takes an environment, a configuration and a program, and returns a configuration as a result. The
   environment is used to locate a label to jump to (via method env#labeled <label_name>)
<<<<<<< HEAD
*)                         
let rec eval env ((cstack, stack, ((st, i, o) as c)) as conf) = function
| [] -> conf
| JMP name :: _ -> eval env conf (env#labeled name)
| CJMP (cond, name) :: prg' -> 
  (match stack with
    | (x::new_stack) -> 
        (if (cond = "z" && x = 0) || (cond = "nz" && x <> 0) 
          then eval env (cstack, new_stack, c) (env#labeled name)
          else eval env (cstack, new_stack, c) prg'
        )
    | _ -> failwith "SM:43 empty stack"
  )
| CALL name :: prg_next ->  eval env ((prg_next, st)::cstack, stack, c)(env#labeled name)
| END :: _-> let (prg_prev, st_prev)::cstack_new = cstack in
              eval env (cstack_new, stack, (State.leave st st_prev, i, o)) prg_prev
| insn :: prg' ->
  let new_config = match insn with
      | BINOP op -> let y::x::stack' = stack in (cstack, Expr.to_func_renamed op x y :: stack', c)
      | READ     -> let z::i'        = i     in (cstack, z::stack, (st, i', o))
      | WRITE    -> let z::stack'    = stack in (cstack, stack', (st, i, o @ [z]))
      | CONST i  -> (cstack, i::stack, c)
      | LD x     -> (cstack, State.eval st x :: stack, c)
      | ST x     -> let z::stack' = stack in (cstack, stack', (State.update x z st, i, o))
      | LABEL name -> conf
      | BEGIN (p, l) -> let st_enter = State.enter st (p @ l) in
              let stack_to_st = fun p (st, x::stack_next) ->  (State.update p x st, stack_next) in
              let (st_enter, _) = List.fold_right stack_to_st
              p (st_enter, stack) in
              (cstack, stack, (st_enter, i, o))
      | _ -> failwith "SM:54 weird"
  in eval env new_config prg'
=======
*)                                                  
let rec eval env ((cstack, stack, ((st, i, o) as c)) as conf) prg = failwith "Not implemented"
>>>>>>> 790661a5

(* Top-level evaluation

     val run : prg -> int list -> int list

   Takes a program, an input stream, and returns an output stream this program calculates
*)
let run p i =
  (*print_prg p;*)
  let module M = Map.Make (String) in
  let rec make_map m = function
  | []              -> m
  | (LABEL l) :: tl -> make_map (M.add l tl m) tl
  | _ :: tl         -> make_map m tl
  in
  let m = make_map M.empty p in
  let (_, _, (_, _, o)) = eval (object method labeled l = M.find l m end) ([], [], (State.empty, i, [])) p in o

(* Stack machine compiler

     val compile : Language.t -> prg

   Takes a program in the source language and returns an equivalent program for the
   stack machine
*)
let make_label n = "L_" ^ (string_of_int n)

let compile (defs, p) =
  let rec expr = function
  | Expr.Var   x          -> [LD x]
  | Expr.Const n          -> [CONST n]
  | Expr.Binop (op, x, y) -> expr x @ expr y @ [BINOP op]
  in
  let rec compile_stm count = function  
  | Stmt.Read x ->  (count, [READ; ST x])
  | Stmt.Write e -> (count, expr e @ [WRITE])
  | Stmt.Assign (x, e) -> (count, expr e @ [ST x])
  | Stmt.Skip -> (count, [])
  | Stmt.Seq (st1, st2) -> 
      let (c1, prg1) = compile_stm count st1 in
      let (c2, prg2) = compile_stm c1 st2 in
      (c2, prg1 @ prg2)                                     
  | Stmt.If (cond, st1, st2) -> 
      let c1, prg1 = compile_stm count st1 in
      let label_then = make_label c1 in
      let c2, prg2 = compile_stm (c1+1) st2 in
      let label_else = make_label c2 in
      (c2+1, expr cond @ [CJMP ("z", label_then)] @ prg1 @ [JMP label_else; LABEL label_then] @ prg2 @ [LABEL label_else])                        
  | Stmt.While (cond, st) -> 
      let label_loop = make_label count in
      let (c1, prg1) = compile_stm (count+1) st in
      let label_check = make_label c1 in
      (c1+1, [JMP label_check; LABEL label_loop] @ prg1 @ [LABEL label_check] @ expr cond @ [CJMP ("nz", label_loop)])
  | Stmt.Repeat (st, cond) ->  
      let label_loop = make_label count in
      let (c1, prg1) = compile_stm (count+1) st in
      (c1, [LABEL label_loop] @ prg1 @ expr cond @ [CJMP ("z", label_loop)])
  | Stmt.Call (name, args) -> let args_prg = List.concat @@ List.map expr args in
      (count, args_prg @ [CALL ("L_" ^ name)])
  in 
  let compile_def count_r (name, (params, locals, body)) =
    let (c1, func_prg) = compile_stm count_r body in
    (c1, [LABEL name; BEGIN (params, locals)] @ func_prg @ [END])
  in
  let start_count = 0
  in
  let count_start, defs_prg = List.fold_left
      (fun (counter, prgs)(name, configur) -> 
          let (count_z, prg_new) = compile_def counter ("L_" ^ name, configur) 
          in (count_z, prg_new::prgs))
      (start_count, [])
      defs
  in
  let (_, prg) = compile_stm count_start p in
  let label_main = "L_main"
  in ([JMP label_main] @ (List.concat defs_prg) @ [LABEL label_main] @ prg)<|MERGE_RESOLUTION|>--- conflicted
+++ resolved
@@ -30,8 +30,12 @@
 
    Takes an environment, a configuration and a program, and returns a configuration as a result. The
    environment is used to locate a label to jump to (via method env#labeled <label_name>)
-<<<<<<< HEAD
-*)                         
+*)  
+let rec get_args_from_stack pairs args stack =
+  match args, stack with
+    | [], _ -> (List.rev pairs, stack)
+    | var::args_new, valu::stack_new -> get_args_from_stack ((var, valu)::pairs) args_new stack_new
+
 let rec eval env ((cstack, stack, ((st, i, o) as c)) as conf) = function
 | [] -> conf
 | JMP name :: _ -> eval env conf (env#labeled name)
@@ -45,8 +49,10 @@
     | _ -> failwith "SM:43 empty stack"
   )
 | CALL name :: prg_next ->  eval env ((prg_next, st)::cstack, stack, c)(env#labeled name)
-| END :: _-> let (prg_prev, st_prev)::cstack_new = cstack in
-              eval env (cstack_new, stack, (State.leave st st_prev, i, o)) prg_prev
+| END :: _-> (match cstack with
+              | (prg_prev, st_prev)::cstack_new ->
+                  eval env (cstack_new, stack, (State.leave st st_prev, i, o)) prg_prev
+              | [] -> conf)
 | insn :: prg' ->
   let new_config = match insn with
       | BINOP op -> let y::x::stack' = stack in (cstack, Expr.to_func_renamed op x y :: stack', c)
@@ -56,17 +62,14 @@
       | LD x     -> (cstack, State.eval st x :: stack, c)
       | ST x     -> let z::stack' = stack in (cstack, stack', (State.update x z st, i, o))
       | LABEL name -> conf
-      | BEGIN (p, l) -> let st_enter = State.enter st (p @ l) in
-              let stack_to_st = fun p (st, x::stack_next) ->  (State.update p x st, stack_next) in
-              let (st_enter, _) = List.fold_right stack_to_st
-              p (st_enter, stack) in
-              (cstack, stack, (st_enter, i, o))
+      | BEGIN (p, l) -> 
+              let (var_val, stack_new) = get_args_from_stack [] p stack in
+              let st_enter = State.enter st (p @ l) in
+              let var_val_to_st = fun p (var, valu) ->  (State.update var valu p) in
+              let st_enter' = List.fold_left var_val_to_st st_enter var_val in
+              (cstack, stack_new, (st_enter', i, o))
       | _ -> failwith "SM:54 weird"
   in eval env new_config prg'
-=======
-*)                                                  
-let rec eval env ((cstack, stack, ((st, i, o) as c)) as conf) prg = failwith "Not implemented"
->>>>>>> 790661a5
 
 (* Top-level evaluation
 
@@ -99,6 +102,9 @@
   | Expr.Var   x          -> [LD x]
   | Expr.Const n          -> [CONST n]
   | Expr.Binop (op, x, y) -> expr x @ expr y @ [BINOP op]
+  | Expr.Call (name, args) -> 
+      let args_prg = List.concat @@ List.map expr (List.rev args) in
+      args_prg @ [CALL ("L_" ^ name)]
   in
   let rec compile_stm count = function  
   | Stmt.Read x ->  (count, [READ; ST x])
@@ -124,8 +130,10 @@
       let label_loop = make_label count in
       let (c1, prg1) = compile_stm (count+1) st in
       (c1, [LABEL label_loop] @ prg1 @ expr cond @ [CJMP ("z", label_loop)])
-  | Stmt.Call (name, args) -> let args_prg = List.concat @@ List.map expr args in
+  | Stmt.Call (name, args) -> 
+      let args_prg = List.concat @@ List.map expr args in
       (count, args_prg @ [CALL ("L_" ^ name)])
+  | Stmt.Return stm -> (count, (match stm with Some exp -> expr exp | None -> []) @ [END])
   in 
   let compile_def count_r (name, (params, locals, body)) =
     let (c1, func_prg) = compile_stm count_r body in
