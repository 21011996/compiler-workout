--- conflicted
+++ resolved
@@ -46,7 +46,6 @@
   | n -> let h::tl = rest in unzip (h::taken, tl) (n-1)
   in
   unzip ([], l) n
-<<<<<<< HEAD
 
 let rec eval env ((cstack, stack, ((st, i, o) as c)) as conf) = function
 | [] -> conf
@@ -87,10 +86,6 @@
         (cstack, stack', (Stmt.update st x v @@ List.rev is, i, o))
       | _ -> failwith "SM:54 weird"
   in eval env new_config prg'
-=======
-          
-let rec eval env ((cstack, stack, ((st, i, o) as c)) as conf) _ = failwith "Not yet implemented"
->>>>>>> dcf275fd
 
 (* Top-level evaluation
 
@@ -132,58 +127,6 @@
    Takes a program in the source language and returns an equivalent program for the
    stack machine
 *)
-<<<<<<< HEAD
-let make_label n = "L_" ^ (string_of_int n)
-
-let compile (defs, p) =
-  let rec expr = function
-  | Expr.Var   x          -> [LD x]
-  | Expr.Const n          -> [CONST n]
-  | Expr.Binop (op, x, y) -> expr x @ expr y @ [BINOP op]
-  | Expr.Call (f, params) -> List.concat (List.map expr params) @ [CALL (f, List.length params, false)]
-  | Expr.String s -> [STRING s]
-  | Expr.Array xs ->  List.flatten (List.map expr xs) @ [CALL ("$array", List.length xs, false)]
-  | Expr.Elem (a, i) -> expr a @ expr i @ [CALL ("$elem", 2, false)]
-  | Expr.Length e ->  expr e @ [CALL ("$length", 1, false)]
-  in
-  let rec compile_stm count = function  
-  (*| Stmt.Read x ->  (count, [READ; ST x])
-  | Stmt.Write e -> (count, expr e @ [WRITE])*)
-  | Stmt.Assign (x, [], e) -> (count, expr e @ [ST x])
-  | Stmt.Assign (x, is, e) -> (count, List.concat (List.map expr is) @ expr e @ [STA (x, List.length is)])
-  | Stmt.Skip -> (count, [])
-  | Stmt.Seq (st1, st2) -> 
-      let (c1, prg1) = compile_stm count st1 in
-      let (c2, prg2) = compile_stm c1 st2 in
-      (c2, prg1 @ prg2)                                     
-  | Stmt.If (cond, st1, st2) -> 
-      let c1, prg1 = compile_stm count st1 in
-      let label_then = make_label c1 in
-      let c2, prg2 = compile_stm (c1+1) st2 in
-      let label_else = make_label c2 in
-      (c2+1, 
-        expr cond @ [CJMP ("z", label_then)] @ 
-          prg1 @ [JMP label_else; LABEL label_then] @ 
-          prg2 @ [LABEL label_else]
-      )                        
-  | Stmt.While (cond, st) -> 
-      let label_loop = make_label count in
-      let (c1, prg1) = compile_stm (count+1) st in
-      let label_check = make_label c1 in
-      (c1+1, [JMP label_check; LABEL label_loop] @ prg1 @ [LABEL label_check] @ expr cond @ [CJMP ("nz", label_loop)])
-  | Stmt.Repeat (st, cond) ->  
-      let label_loop = make_label count in
-      let (c1, prg1) = compile_stm (count+1) st in
-      (c1, [LABEL label_loop] @ prg1 @ expr cond @ [CJMP ("z", label_loop)])
-  | Stmt.Call (name, args) -> 
-      let args_prg = List.concat @@ List.map expr args in
-      (count, args_prg @ [CALL (name, List.length args, true)])
-  | Stmt.Return stm -> (count, (match stm with Some exp -> expr exp @ [RET true] | None -> [RET false]))
-  in 
-  let compile_def count_r (name, (params, locals, body)) =
-    let (c1, func_prg) = compile_stm count_r body in
-    (c1, [LABEL name; BEGIN (name, params, locals)] @ func_prg @ [END])
-=======
 let compile (defs, p) = 
   let label s = "L" ^ s in
   let rec call f args p =
@@ -193,25 +136,27 @@
   and bindings p = failwith "Not implemented"
   and expr e = failwith "Not implemented" in
   let rec compile_stmt l env stmt =  failwith "Not implemented" in
-  let compile_def env (name, (args, locals, stmt)) =
-    let lend, env       = env#get_label in
-    let env, flag, code = compile_stmt lend env stmt in
-    env,
-    [LABEL name; BEGIN (name, args, locals)] @
-    code @
-    (if flag then [LABEL lend] else []) @
-    [END]
->>>>>>> dcf275fd
-  in
-  let start_count = 0
-  in
-  let count_start, defs_prg = List.fold_left
-      (fun (counter, prgs)(name, configur) -> 
-          let (count_z, prg_new) = compile_def counter (name, configur) 
-          in (count_z, prg_new::prgs))
-      (start_count, [])
-      defs
-  in
-  let (_, prg) = compile_stm count_start p in
-  let label_main = "L_main"
-  in prg @ [END] @ List.concat defs_prg+   let compile_def env (name, (args, locals, stmt)) =
+     let lend, env       = env#get_label in
+     let env, flag, code = compile_stmt lend env stmt in
+     env,
+     [LABEL name; BEGIN (name, args, locals)] @
+     code @
+     (if flag then [LABEL lend] else []) @
+     [END]
+   in
+   let env =
+     object
+       val ls = 0
+       method get_label = (label @@ string_of_int ls), {< ls = ls + 1 >}
+     end
+   in
+   let env, def_code =
+     List.fold_left
+       (fun (env, code) (name, others) -> let env, code' = compile_def env (label name, others) in env, code'::code)
+       (env, [])
+       defs
+   in
+   let lend, env = env#get_label in
+   let _, flag, code = compile_stmt lend env p in
+   (if flag then code @ [LABEL lend] else code) @ [END] @ (List.concat def_code) 