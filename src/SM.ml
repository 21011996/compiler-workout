--- conflicted
+++ resolved
@@ -31,8 +31,13 @@
 
    Takes an environment, a configuration and a program, and returns a configuration as a result. The
    environment is used to locate a label to jump to (via method env#labeled <label_name>)
-<<<<<<< HEAD
 *)  
+let split n l =
+  let rec unzip (taken, rest) = function
+  | 0 -> (List.rev taken, rest)
+  | n -> let h::tl = rest in unzip (h::taken, tl) (n-1)
+  in
+  unzip ([], l) n
 
 let rec eval env ((cstack, stack, ((st, i, o) as c)) as conf) = function
 | [] -> conf
@@ -40,23 +45,26 @@
 | CJMP (cond, name) :: prg' -> 
   (match stack with
     | (x::new_stack) -> 
-        (if (cond = "z" && x == 0) || (cond = "nz" && x != 0) 
+        (if (cond = "z" && Value.to_int x == 0) || (cond = "nz" && Value.to_int x != 0) 
           then eval env (cstack, new_stack, c) (env#labeled name)
           else eval env (cstack, new_stack, c) prg'
         )
     | _ -> failwith "SM:43 empty stack"
   )
-| CALL (name, _, _) :: prg_next ->  eval env ((prg_next, st)::cstack, stack, c)(env#labeled name)
+| CALL (name, n, p) :: prg_next ->  
+  if env#is_label name
+    then eval env ((prg_next, st)::cstack, stack, c)(env#labeled name)
+    else eval env (env#builtin conf name n p) prg_next
 | END :: _ | RET _ :: _-> (match cstack with
               | (prg_prev, st_prev)::cstack_new ->
                   eval env (cstack_new, stack, (State.leave st st_prev, i, o)) prg_prev
               | [] -> conf)
 | insn :: prg' ->
   let new_config = match insn with
-      | BINOP op -> let y::x::stack' = stack in (cstack, Expr.to_func_renamed op x y :: stack', c)
-      | READ     -> let z::i'        = i     in (cstack, z::stack, (st, i', o))
-      | WRITE    -> let z::stack'    = stack in (cstack, stack', (st, i, o @ [z]))
-      | CONST i  -> (cstack, i::stack, c)
+      | BINOP op -> let y::x::stack' = stack in (cstack, Value.of_int @@ Expr.to_func_renamed op (Value.to_int x) (Value.to_int y) :: stack', c)
+      (*| READ     -> let z::i'        = i     in (cstack, z::stack, (st, i', o))
+      | WRITE    -> let z::stack'    = stack in (cstack, stack', (st, i, o @ [z]))*)
+      | CONST i  -> (cstack, (Value.of_int i)::stack, c)
       | LD x     -> (cstack, State.eval st x :: stack, c)
       | ST x     -> let z::stack' = stack in (cstack, stack', (State.update x z st, i, o))
       | LABEL name -> conf
@@ -64,19 +72,12 @@
                            let upt_func = fun p (st, x::stack') -> (State.update p x st, stack') in
                            let (st', stack') = List.fold_right upt_func p (enter_st, stack) in
                            (cstack, stack', (st', i, o))
+      | STRING s -> (cstack, (Value.of_string s)::stack, c)
+      | STA (x, n) -> 
+        let v::is, stack' = split (n+1) stack in
+        (cstack, stack', (Stmt.update st x v @@ List.rev is, i, o))
       | _ -> failwith "SM:54 weird"
   in eval env new_config prg'
-=======
-*)
-let split n l =
-  let rec unzip (taken, rest) = function
-  | 0 -> (List.rev taken, rest)
-  | n -> let h::tl = rest in unzip (h::taken, tl) (n-1)
-  in
-  unzip ([], l) n
-        
-let rec eval env ((cstack, stack, ((st, i, o) as c)) as conf) prg = failwith "Not implemented"
->>>>>>> e66732ae
 
 (* Top-level evaluation
 
@@ -118,7 +119,6 @@
    Takes a program in the source language and returns an equivalent program for the
    stack machine
 *)
-<<<<<<< HEAD
 let make_label n = "L_" ^ (string_of_int n)
 
 let compile (defs, p) =
@@ -127,11 +127,16 @@
   | Expr.Const n          -> [CONST n]
   | Expr.Binop (op, x, y) -> expr x @ expr y @ [BINOP op]
   | Expr.Call (f, params) -> List.concat (List.map expr params) @ [CALL (f, List.length params, false)]
+  | Expr.String s -> [STRING s]
+  | Expr.Array xs ->  List.flatten (List.map expr xs) @ [CALL ("$array"), List.length xs, false]
+  | Expr.Elem (a, i) -> expr a @ expr i @ [CALL ("$elem", 2, false)]
+  | Expr.Length ->  expr e @ [CALL ("$length", 1, false)]
   in
   let rec compile_stm count = function  
-  | Stmt.Read x ->  (count, [READ; ST x])
-  | Stmt.Write e -> (count, expr e @ [WRITE])
-  | Stmt.Assign (x, e) -> (count, expr e @ [ST x])
+  (*| Stmt.Read x ->  (count, [READ; ST x])
+  | Stmt.Write e -> (count, expr e @ [WRITE])*)
+  | Stmt.Assign (x, [], e) -> (count, expr e @ [ST x])
+  | Stmt.Assign (x, is, e) -> (count, List.concat (List.map exr is) @ expr e @ [STA (x, List.length is)])
   | Stmt.Skip -> (count, [])
   | Stmt.Seq (st1, st2) -> 
       let (c1, prg1) = compile_stm count st1 in
@@ -142,7 +147,11 @@
       let label_then = make_label c1 in
       let c2, prg2 = compile_stm (c1+1) st2 in
       let label_else = make_label c2 in
-      (c2+1, expr cond @ [CJMP ("z", label_then)] @ prg1 @ [JMP label_else; LABEL label_then] @ prg2 @ [LABEL label_else])                        
+      (c2+1, 
+        expr cond @ [CJMP ("z", label_then)] @ 
+          prg1 @ [JMP label_else; LABEL label_then] @ 
+          prg2 @ [LABEL label_else]
+      )                        
   | Stmt.While (cond, st) -> 
       let label_loop = make_label count in
       let (c1, prg1) = compile_stm (count+1) st in
@@ -172,7 +181,4 @@
   in
   let (_, prg) = compile_stm count_start p in
   let label_main = "L_main"
-  in prg @ [END] @ List.concat defs_prg
-=======
-let compile (defs, p) = failwith "Not implemented"
->>>>>>> e66732ae
+  in prg @ [END] @ List.concat defs_prg