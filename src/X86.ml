(* X86 codegeneration interface *)

(* The registers: *)
let regs = [|"%ebx"; "%ecx"; "%esi"; "%edi"; "%eax"; "%edx"; "%ebp"; "%esp"|]

(* We can not freely operate with all register; only 3 by now *)
let num_of_regs = Array.length regs - 5

(* We need to know the word size to calculate offsets correctly *)
let word_size = 4

(* We need to distinguish the following operand types: *)
type opnd =
| R of int     (* hard register                    *)
| S of int     (* a position on the hardware stack *)
| M of string  (* a named memory location          *)
| L of int     (* an immediate operand             *)

(* For convenience we define the following synonyms for the registers: *)
let ebx = R 0
let ecx = R 1
let esi = R 2
let edi = R 3
let eax = R 4
let edx = R 5
let ebp = R 6
let esp = R 7

(* Now x86 instruction (we do not need all of them): *)
type instr =
(* copies a value from the first to the second operand  *) | Mov   of opnd * opnd
(* makes a binary operation; note, the first operand    *) | Binop of string * opnd * opnd
(* designates x86 operator, not the source language one *)
(* x86 integer division, see instruction set reference  *) | IDiv  of opnd
(* see instruction set reference                        *) | Cltd
(* sets a value from flags; the first operand is the    *) | Set   of string * string
(* suffix, which determines the value being set, the    *)
(* the second --- (sub)register name                    *)
(* pushes the operand on the hardware stack             *) | Push  of opnd
(* pops from the hardware stack to the operand          *) | Pop   of opnd
(* call a function by a name                            *) | Call  of string
(* returns from a function                              *) | Ret
(* a label in the code                                  *) | Label of string
(* a conditional jump                                   *) | CJmp  of string * string
(* a non-conditional jump                               *) | Jmp   of string
(* directive                                            *) | Meta  of string
                                                                            
(* Instruction printer *)
let show instr =
  let binop = function
  | "+"   -> "addl"
  | "-"   -> "subl"
  | "*"   -> "imull"
  | "&&"  -> "andl"
  | "!!"  -> "orl"
  | "^"   -> "xorl"
  | "cmp" -> "cmpl"
  | _     -> failwith "unknown binary operator"
  in
  let opnd = function
  | R i -> regs.(i)
  | S i -> if i >= 0
           then Printf.sprintf "-%d(%%ebp)" ((i+1) * word_size)
           else Printf.sprintf "%d(%%ebp)"  (8+(-i-1) * word_size)
  | M x -> x
  | L i -> Printf.sprintf "$%d" i
  in
  match instr with
  | Cltd               -> "\tcltd"
  | Set   (suf, s)     -> Printf.sprintf "\tset%s\t%s"     suf s
  | IDiv   s1          -> Printf.sprintf "\tidivl\t%s"     (opnd s1)
  | Binop (op, s1, s2) -> Printf.sprintf "\t%s\t%s,\t%s"   (binop op) (opnd s1) (opnd s2)
  | Mov   (s1, s2)     -> Printf.sprintf "\tmovl\t%s,\t%s" (opnd s1) (opnd s2)
  | Push   s           -> Printf.sprintf "\tpushl\t%s"     (opnd s)
  | Pop    s           -> Printf.sprintf "\tpopl\t%s"      (opnd s)
  | Ret                -> "\tret"
  | Call   p           -> Printf.sprintf "\tcall\t%s" p
  | Label  l           -> Printf.sprintf "%s:" l
  | Jmp    l           -> Printf.sprintf "\tjmp\t%s" l
  | CJmp  (s , l)      -> Printf.sprintf "\tj%s\t%s" s l
  | Meta   s           -> Printf.sprintf "%s" s

(* Opening stack machine to use instructions without fully qualified names *)
open SM

(* Symbolic stack machine evaluator

     compile : env -> prg -> env * instr list

   Take an environment, a stack machine program, and returns a pair --- the updated environment and the list
   of x86 instructions
*)
<<<<<<< HEAD
(*1:1:13 in lecture*)
(*ebx for LD, ST, ecx for read, write, eax, edx for binop*)
let make_pl_sub_mul op x y ret =
  [
  Mov (x, eax);
  Binop(op, y, eax); Mov (eax, ret); 
  ]

let make_div_mode op x y ret = 
  let move_cmd = match op with
    | "%" -> Mov (edx, ret)
    | "/" -> Mov (eax, ret)
    | _ -> failwith "Unsuported division op"
  in [
    Mov (L 0, edx); Mov (x, eax); Cltd; IDiv y; move_cmd;
  ]

let make_cmp op x y ret = 
  let suffix = match op with
    | "<"  -> "l"
    | "<=" -> "le"
    | ">"  -> "g"
    | ">=" -> "ge"
    | "==" -> "e"
    | "!=" -> "ne" 
    | _ -> failwith "Unexpected cmp op" 
    in
  [
    Mov (x, edx); Mov(y, eax);
    Binop("cmp", eax, edx); 
    Mov (L 0, eax); 
    Set(suffix, "%al");
    Mov(eax, ret);
  ]

let make_logic op x y ret = 
  [
  Binop ("^", eax, eax); Binop ("^", edx, edx);
  Binop ("cmp", L 0, x); Set ("nz", "%al");
  Binop ("cmp", L 0, y); Set ("nz", "%dl");
  Binop (op, eax, edx); Mov (edx, ret);
  ]
=======
let compile env code =
  let suffix = function
  | "<"  -> "l"
  | "<=" -> "le"
  | "==" -> "e"
  | "!=" -> "ne"
  | ">=" -> "ge"
  | ">"  -> "g"
  | _    -> failwith "unknown operator"	
  in
  let rec compile' env scode = failwith "Not implemented" in
  compile' env code
>>>>>>> e66732ae

let rec push_args env z = function
  | 0 ->  env, z
  | n ->  let x, new_env = env#pop in
  push_args new_env ((Push x)::z) (n-1)

  (*Init from SO, because List.init wasn't present*)
let init n f =
  let rec init' i n f =
    if i >= n then []
    else (f i) :: (init' (i+1) n f)
  in init' 0 n f


let rec compile env code = match code with
  | [] -> env, []
  | instr :: code' ->
    let env, asm =
      match instr with
        | CONST value ->
          let s, env_new = env#allocate in
          env_new, [Mov (L value, s)]
        | WRITE ->
          let s, env_new = env#pop in
          env_new, [Push s; Call "Lwrite"; Pop eax]
        | LD name ->
          let s, env_new = (env#global name)#allocate in
          let loc_name = env_new#loc name in
          let cmds = 
            match s with 
              | S _ | M _ -> [Mov (loc_name, eax); Mov (eax, s)]
              | _ ->  [Mov (loc_name, s)]
          in
          env_new, cmds
        | ST name ->
          let s, env_new = (env#global name)#pop in
          let loc_name = env_new#loc name in 
          let cmds = 
            match s with 
              | S _ | M _ -> [Mov (s, eax); Mov (eax, loc_name)]
              | _ ->  [Mov (s, loc_name)]
          in
          env_new, cmds
        | READ ->
          let s, env_new = env#allocate in
          env_new, [Call "Lread"; Mov (eax, s)]
        | BINOP op ->
          let y, x, new_env = env#pop2 in
          let ret_val, new_env_2 = new_env#allocate in
          let asm_list_maker = match op with
            | "+" | "-" | "*" -> make_pl_sub_mul
            | "/" | "%" -> make_div_mode
            | "<" | "<=" | ">" | ">=" | "==" | "!=" -> make_cmp
            | "&&" | "!!" -> make_logic
            | _ -> failwith "Not supported binop"
          in 
          new_env_2, asm_list_maker op x y ret_val
        | LABEL name -> env, [Label name]
        | JMP name -> env, [Jmp name]
        | CJMP (cond, name) ->
          let x, new_env = env#pop in
          new_env, [Binop ("cmp", L 0, x); CJmp (cond, name)]
        | BEGIN (name, params, locals) ->  
          let new_env = env#enter name params locals in
          new_env, [Push ebp; Mov (esp, ebp); Binop ("-", M ("$" ^ new_env#lsize), esp)]
        | END ->  
          env, [Label env#epilogue;
                Mov (ebp, esp);
                Pop ebp;
                Ret;
                Meta (Printf.sprintf "\t.set %s, %d" env#lsize (env#allocated * word_size))
                ]
        | RET is_proc ->
          if is_proc
          then 
            let x, env_new = env#pop in
            env_new, [Mov (x, eax); Jmp env_new#epilogue]
          else
            env, [Jmp env#epilogue]
        | CALL (f, param_count, is_proc) ->
          let pushed = List.map (fun x -> Push x) env#live_registers in
          let poped = List.map (fun x -> Pop x) @@ List.rev env#live_registers in
          let env_pop_func = fun (env, list) _ -> let s, env = env#pop in env, s::list in
          let env, params = List.fold_left env_pop_func (env, []) (init param_count (fun _ -> ())) in
          let params_rev = List.rev params in
          let push_params = List.map (fun x -> Push x) params_rev in
          let env, get_result = if is_proc then env, [] else (let s, env = env#allocate in env, [Mov (eax, s)]) in
          env, pushed @ push_params @ [Call f; Binop ("+", L (param_count * word_size), esp)] @ poped @ get_result
    in
    let env, asm' = compile env code' in
    env, asm @ asm'

(* A set of strings *)
module S = Set.Make (String)

(* Environment implementation *)

let make_assoc l = List.combine l (init (List.length l) (fun x -> x))
                     
class env =
  object (self)
    val globals     = S.empty (* a set of global variables         *)
    val stack_slots = 0       (* maximal number of stack positions *)
    val stack       = []      (* symbolic stack                    *)
    val args        = []      (* function arguments                *)
    val locals      = []      (* function local variables          *)
    val fname       = ""      (* function name                     *)
                        
    (* gets a name for a global variable *)
    method loc x =
      try S (- (List.assoc x args)  -  1)
      with Not_found ->  
        try S (List.assoc x locals) with Not_found -> M ("global_" ^ x)
        
    (* allocates a fresh position on a symbolic stack *)
    method allocate =    
      let x, n =
	let rec allocate' = function
	| []                            -> ebx     , 0
	| (S n)::_                      -> S (n+1) , n+2
	| (R n)::_ when n < num_of_regs -> R (n+1) , stack_slots
        | (M _)::s                      -> allocate' s
	| _                             -> S 0     , 1
	in
	allocate' stack
      in
      x, {< stack_slots = max n stack_slots; stack = x::stack >}

    (* pushes an operand to the symbolic stack *)
    method push y = {< stack = y::stack >}

    (* pops one operand from the symbolic stack *)
    method pop = let x::stack' = stack in x, {< stack = stack' >}

    (* pops two operands from the symbolic stack *)
    method pop2 = let x::y::stack' = stack in x, y, {< stack = stack' >}

    (* registers a global variable in the environment *)
    method global x  = {< globals = S.add ("global_" ^ x) globals >}

    (* gets all global variables *)      
    method globals = S.elements globals

    (* gets a number of stack positions allocated *)
    method allocated = stack_slots                                
                                
    (* enters a function *)
    method enter f a l =
      {< stack_slots = List.length l; stack = []; locals = make_assoc l; args = make_assoc a; fname = f >}

    (* returns a label for the epilogue *)
    method epilogue = Printf.sprintf "L%s_epilogue" fname
                                     
    (* returns a name for local size meta-symbol *)
    method lsize = Printf.sprintf "L%s_SIZE" fname

    (* returns a list of live registers *)
    method live_registers =
      List.filter (function R _ -> true | _ -> false) stack
       
  end
  
(* Generates an assembler text for a program: first compiles the program into
   the stack code, then generates x86 assember code, then prints the assembler file
*)
let genasm (ds, stmt) =
  let stmt = Language.Stmt.Seq (stmt, Language.Stmt.Return (Some (Language.Expr.Const 0))) in
  let env, code =
    compile
      (new env)
      ((LABEL "main") :: (BEGIN ("main", [], [])) :: SM.compile (ds, stmt))
  in
  let data = Meta "\t.data" :: (List.map (fun s -> Meta (s ^ ":\t.int\t0")) env#globals) in 
  let asm = Buffer.create 1024 in
  List.iter
    (fun i -> Buffer.add_string asm (Printf.sprintf "%s\n" @@ show i))
    (data @ [Meta "\t.text"; Meta "\t.globl\tmain"] @ code);
  Buffer.contents asm

(* Builds a program: generates the assembler file and compiles it with the gcc toolchain *)
let build prog name =
  let outf = open_out (Printf.sprintf "%s.s" name) in
  Printf.fprintf outf "%s" (genasm prog);
  close_out outf;
  let inc = try Sys.getenv "RC_RUNTIME" with _ -> "../runtime" in
  Sys.command (Printf.sprintf "gcc -m32 -o %s %s/runtime.o %s.s" name inc name)<|MERGE_RESOLUTION|>--- conflicted
+++ resolved
@@ -90,7 +90,6 @@
    Take an environment, a stack machine program, and returns a pair --- the updated environment and the list
    of x86 instructions
 *)
-<<<<<<< HEAD
 (*1:1:13 in lecture*)
 (*ebx for LD, ST, ecx for read, write, eax, edx for binop*)
 let make_pl_sub_mul op x y ret =
@@ -133,20 +132,6 @@
   Binop ("cmp", L 0, y); Set ("nz", "%dl");
   Binop (op, eax, edx); Mov (edx, ret);
   ]
-=======
-let compile env code =
-  let suffix = function
-  | "<"  -> "l"
-  | "<=" -> "le"
-  | "==" -> "e"
-  | "!=" -> "ne"
-  | ">=" -> "ge"
-  | ">"  -> "g"
-  | _    -> failwith "unknown operator"	
-  in
-  let rec compile' env scode = failwith "Not implemented" in
-  compile' env code
->>>>>>> e66732ae
 
 let rec push_args env z = function
   | 0 ->  env, z
