(* X86 codegeneration interface *)

(* The registers: *)
let regs = [|"%ebx"; "%ecx"; "%esi"; "%edi"; "%eax"; "%edx"; "%ebp"; "%esp"|]

(* We can not freely operate with all register; only 3 by now *)
let num_of_regs = Array.length regs - 5

(* We need to know the word size to calculate offsets correctly *)
let word_size = 4

(* We need to distinguish the following operand types: *)
type opnd =
| R of int     (* hard register                    *)
| S of int     (* a position on the hardware stack *)
| M of string  (* a named memory location          *)
| L of int     (* an immediate operand             *)

(* For convenience we define the following synonyms for the registers: *)
let ebx = R 0
let ecx = R 1
let esi = R 2
let edi = R 3
let eax = R 4
let edx = R 5
let ebp = R 6
let esp = R 7

(* Now x86 instruction (we do not need all of them): *)
type instr =
(* copies a value from the first to the second operand  *) | Mov   of opnd * opnd
(* makes a binary operation; note, the first operand    *) | Binop of string * opnd * opnd
(* designates x86 operator, not the source language one *)
(* x86 integer division, see instruction set reference  *) | IDiv  of opnd
(* see instruction set reference                        *) | Cltd
(* sets a value from flags; the first operand is the    *) | Set   of string * string
(* suffix, which determines the value being set, the    *)
(* the second --- (sub)register name                    *)
(* pushes the operand on the hardware stack             *) | Push  of opnd
(* pops from the hardware stack to the operand          *) | Pop   of opnd
(* call a function by a name                            *) | Call  of string
(* returns from a function                              *) | Ret
(* a label in the code                                  *) | Label of string
(* a conditional jump                                   *) | CJmp  of string * string
(* a non-conditional jump                               *) | Jmp   of string
(* directive                                            *) | Meta  of string
                                                                            
(* Instruction printer *)
let show instr =
  let binop = function
  | "+"   -> "addl"
  | "-"   -> "subl"
  | "*"   -> "imull"
  | "&&"  -> "andl"
  | "!!"  -> "orl"
  | "^"   -> "xorl"
  | "cmp" -> "cmpl"
  | _     -> failwith "unknown binary operator"
  in
  let opnd = function
  | R i -> regs.(i)
  | S i -> if i >= 0
           then Printf.sprintf "-%d(%%ebp)" ((i+1) * word_size)
           else Printf.sprintf "%d(%%ebp)"  (8+(-i-1) * word_size)
  | M x -> x
  | L i -> Printf.sprintf "$%d" i
  in
  match instr with
  | Cltd               -> "\tcltd"
  | Set   (suf, s)     -> Printf.sprintf "\tset%s\t%s"     suf s
  | IDiv   s1          -> Printf.sprintf "\tidivl\t%s"     (opnd s1)
  | Binop (op, s1, s2) -> Printf.sprintf "\t%s\t%s,\t%s"   (binop op) (opnd s1) (opnd s2)
  | Mov   (s1, s2)     -> Printf.sprintf "\tmovl\t%s,\t%s" (opnd s1) (opnd s2)
  | Push   s           -> Printf.sprintf "\tpushl\t%s"     (opnd s)
  | Pop    s           -> Printf.sprintf "\tpopl\t%s"      (opnd s)
  | Ret                -> "\tret"
  | Call   p           -> Printf.sprintf "\tcall\t%s" p
  | Label  l           -> Printf.sprintf "%s:\n" l
  | Jmp    l           -> Printf.sprintf "\tjmp\t%s" l
  | CJmp  (s , l)      -> Printf.sprintf "\tj%s\t%s" s l
  | Meta   s           -> Printf.sprintf "%s\n" s

(* Opening stack machine to use instructions without fully qualified names *)
open SM

(* Symbolic stack machine evaluator

     compile : env -> prg -> env * instr list

   Take an environment, a stack machine program, and returns a pair --- the updated environment and the list
   of x86 instructions
*)
<<<<<<< HEAD
(*1:1:13 in lecture*)
(*ebx for LD, ST, ecx for read, write, eax, edx for binop*)
let make_pl_sub_mul op x y ret =
  [Push eax; Push edx;
  Mov (x, eax); Mov (y, edx); 
  Binop(op, edx, eax); Mov (eax, ret); 
  Pop edx; Pop eax]

let make_div_mode op x y ret = 
  let move_cmd = match op with
    | "%" -> Mov (edx, ret)
    | "/" -> Mov (eax, ret)
    | _ -> failwith "Unsuported dividion op"
  in [
    Mov (L 0, edx); Mov (x, eax); Cltd; IDiv y; move_cmd;
  ]

let make_cmp op x y ret = 
  let suffix = match op with
    | "<"  -> "l"
    | "<=" -> "le"
    | ">"  -> "g"
    | ">=" -> "ge"
    | "==" -> "e"
    | "!=" -> "ne" 
    | _ -> failwith "Unexpected cmp op" 
    in
  [
    Push (edx); Push (eax);
    Mov (x, edx); Mov(y, eax);
    Binop("cmp", eax, edx); 
    Mov (L 0, eax); 
    Set(suffix, "%al");
    Mov(eax, ret);
    Pop (eax); Pop (edx);
  ]

let make_logic op x y ret = 
  [Push (edx); Push (eax);
  Binop ("^", eax, eax); Binop ("^", edx, edx);
  Binop ("cmp", L 0, x); Set ("nz", "%al");
  Binop ("cmp", L 0, y); Set ("nz", "%dl");
  Binop (op, eax, edx); Mov (edx, ret);
  Pop (eax); Pop (edx)]


let rec compile env = function
  | [] -> env, []
  | instr :: code' ->
    let env, asm =
      match instr with
        | CONST value ->
          let s, env_new = env#allocate in
          env_new, [Mov (L value, s)]
        | WRITE ->
          let s, env_new = env#pop in
          env_new, [Push s; Call "Lwrite"; Pop eax]
        | LD name ->
          let s, env_new = (env#global name)#allocate in
          let loc_name = env_new#loc name in
          let cmds = 
            match s with 
              | S _ | M _ -> [Mov (M loc_name, eax); Mov (eax, s)]
              | _ ->  [Mov (M loc_name, s)]
          in
          env_new, cmds
        | ST name ->
          let s, env_new = (env#global name)#pop in
          let loc_name = env_new#loc name in 
          let cmds = 
            match s with 
              | S _ | M _ -> [Mov (s, eax); Mov (eax, M loc_name)]
              | _ ->  [Mov (s, M loc_name)]
          in
          env_new, cmds
        | READ ->
          let s, env_new = env#allocate in
          env_new, [Call "Lread"; Mov (eax, s)]
        | BINOP op ->
          let y, x, new_env = env#pop2 in
          let ret_val, new_env_2 = new_env#allocate in
          let asm_list_maker = match op with
            | "+" | "-" | "*" -> make_pl_sub_mul
            | "/" | "%" -> make_div_mode
            | "<" | "<=" | ">" | ">=" | "==" | "!=" -> make_cmp
            | "&&" | "!!" -> make_logic
            | _ -> failwith "Not supported binop"
          in 
          new_env_2, asm_list_maker op x y ret_val
        | LABEL name -> env, [Label name]
        | JMP name -> env, [Jmp name]
        | CJMP (cond, name) ->
          let x, new_env = env#pop in
          new_env, [Binop ("cmp", L 0, x); CJmp (cond, name)]
    in
    let env, asm' = compile env code' in
    env, asm @ asm'

(* A set of strings *)
=======
let compile env code = failwith "Not implemented"
                                
(* A set of strings *)           
>>>>>>> 40f45c35
module S = Set.Make (String)

(* Environment implementation *)
let make_assoc l = List.combine l (List.init (List.length l) (fun x -> x))
                     
class env =
  object (self)
    val globals     = S.empty (* a set of global variables         *)
    val stack_slots = 0       (* maximal number of stack positions *)
    val stack       = []      (* symbolic stack                    *)
    val args        = []      (* function arguments                *)
    val locals      = []      (* function local variables          *)
    val fname       = ""      (* function name                     *)
                        
    (* gets a name for a global variable *)
<<<<<<< HEAD
    method loc x = "global_" ^ x

=======
    method loc x =
      try S (- (List.assoc x args)  -  1)
      with Not_found ->  
        try S (List.assoc x locals) with Not_found -> M ("global_" ^ x)
        
>>>>>>> 40f45c35
    (* allocates a fresh position on a symbolic stack *)
    method allocate =
      let x, n =
	      let rec allocate' = function
	      | []                            -> ebx     , 0
	      | (S n)::_                      -> S (n+1) , n+2
	      | (R n)::_ when n < num_of_regs -> R (n+1) , stack_slots
        | (M _)::s                      -> allocate' s
	      | _                             -> S 0     , 1
	      in
	      allocate' stack
      in
      x, {< stack_slots = max n stack_slots; stack = x::stack >}

    (* pushes an operand to the symbolic stack *)
    method push y = {< stack = y::stack >}

    (* pops one operand from the symbolic stack *)
    method pop = let x::stack' = stack in x, {< stack = stack' >}

    (* pops two operands from the symbolic stack *)
    method pop2 = let x::y::stack' = stack in x, y, {< stack = stack' >}

    (* registers a global variable in the environment *)
    method global x  = {< globals = S.add ("global_" ^ x) globals >}

<<<<<<< HEAD
    (* gets the number of allocated stack slots *)
    method allocated = stack_slots

    (* gets all global variables *)
    method globals = S.elements globals
  end

(* Compiles a unit: generates x86 machine code for the stack program and surrounds it
   with function prologue/epilogue
*)
let compile_unit env scode =
  let env, code = compile env scode in
  env,
  ([Push ebp; Mov (esp, ebp); Binop ("-", L (word_size*env#allocated), esp)] @
   code @
   [Mov (ebp, esp); Pop ebp; Binop ("^", eax, eax); Ret]
  )
=======
    (* gets all global variables *)      
    method globals = S.elements globals
>>>>>>> 40f45c35

    (* gets a number of stack positions allocated *)
    method allocated = stack_slots                                
                                
    (* enters a function *)
    method enter f a l =
      {< stack_slots = List.length l; stack = []; locals = make_assoc l; args = make_assoc a; fname = f >}

    (* returns a label for the epilogue *)
    method epilogue = Printf.sprintf "L%s_epilogue" fname
                                     
    (* returns a name for local size meta-symbol *)
    method lsize = Printf.sprintf "L%s_SIZE" fname

    (* returns a list of live registers *)
    method live_registers =
      List.filter (function R _ -> true | _ -> false) stack
      
  end
  
(* Generates an assembler text for a program: first compiles the program into
   the stack code, then generates x86 assember code, then prints the assembler file
*)
let genasm (ds, stmt) =
  let stmt = Language.Stmt.Seq (stmt, Language.Stmt.Return (Some (Language.Expr.Const 0))) in
  let env, code =
    compile
      (new env)
      ((LABEL "main") :: (BEGIN ("main", [], [])) :: SM.compile (ds, stmt))
  in
  let data = Meta "\t.data" :: (List.map (fun s -> Meta (s ^ ":\t.int\t0")) env#globals) in 
  let asm = Buffer.create 1024 in
  List.iter
    (fun i -> Buffer.add_string asm (Printf.sprintf "%s\n" @@ show i))
    (data @ [Meta "\t.text"; Meta "\t.globl\tmain"] @ code);
  Buffer.contents asm

(* Builds a program: generates the assembler file and compiles it with the gcc toolchain *)
let build prog name =
  let outf = open_out (Printf.sprintf "%s.s" name) in
  Printf.fprintf outf "%s" (genasm prog);
  close_out outf;
  let inc = try Sys.getenv "RC_RUNTIME" with _ -> "../runtime" in
  Sys.command (Printf.sprintf "gcc -m32 -o %s %s/runtime.o %s.s" name inc name)<|MERGE_RESOLUTION|>--- conflicted
+++ resolved
@@ -90,7 +90,6 @@
    Take an environment, a stack machine program, and returns a pair --- the updated environment and the list
    of x86 instructions
 *)
-<<<<<<< HEAD
 (*1:1:13 in lecture*)
 (*ebx for LD, ST, ecx for read, write, eax, edx for binop*)
 let make_pl_sub_mul op x y ret =
@@ -190,11 +189,6 @@
     env, asm @ asm'
 
 (* A set of strings *)
-=======
-let compile env code = failwith "Not implemented"
-                                
-(* A set of strings *)           
->>>>>>> 40f45c35
 module S = Set.Make (String)
 
 (* Environment implementation *)
@@ -210,16 +204,11 @@
     val fname       = ""      (* function name                     *)
                         
     (* gets a name for a global variable *)
-<<<<<<< HEAD
-    method loc x = "global_" ^ x
-
-=======
     method loc x =
       try S (- (List.assoc x args)  -  1)
       with Not_found ->  
         try S (List.assoc x locals) with Not_found -> M ("global_" ^ x)
         
->>>>>>> 40f45c35
     (* allocates a fresh position on a symbolic stack *)
     method allocate =
       let x, n =
@@ -246,28 +235,8 @@
     (* registers a global variable in the environment *)
     method global x  = {< globals = S.add ("global_" ^ x) globals >}
 
-<<<<<<< HEAD
-    (* gets the number of allocated stack slots *)
-    method allocated = stack_slots
-
-    (* gets all global variables *)
-    method globals = S.elements globals
-  end
-
-(* Compiles a unit: generates x86 machine code for the stack program and surrounds it
-   with function prologue/epilogue
-*)
-let compile_unit env scode =
-  let env, code = compile env scode in
-  env,
-  ([Push ebp; Mov (esp, ebp); Binop ("-", L (word_size*env#allocated), esp)] @
-   code @
-   [Mov (ebp, esp); Pop ebp; Binop ("^", eax, eax); Ret]
-  )
-=======
     (* gets all global variables *)      
     method globals = S.elements globals
->>>>>>> 40f45c35
 
     (* gets a number of stack positions allocated *)
     method allocated = stack_slots                                
