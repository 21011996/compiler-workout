open Ostap

let parse infile =
  let s = Util.read infile in
  Util.parse
    (object
       inherit Matcher.t s
       inherit Util.Lexers.decimal s
<<<<<<< HEAD
       inherit Util.Lexers.ident ["read"; "write"; "skip"; 
        "if"; "then"; "else"; "elif"; "fi"; "while"; "do"; "od"; "repeat"; "until"; "for"; 
        "fun"; "local"] s
=======
       inherit Util.Lexers.ident ["read"; "write"; "skip"; "if"; "then"; "else"; "elif"; "fi"; "while"; "do"; "od"; "repeat"; "until"; "for"; "fun"; "local"; "return"] s
>>>>>>> 790661a5
       inherit Util.Lexers.skip [
	 Matcher.Skip.whitespaces " \t\n";
	 Matcher.Skip.lineComment "--";
	 Matcher.Skip.nestedComment "(*" "*)"
       ] s
     end
    )
    (ostap (!(Language.parse) -EOF))

let main =
  try
    let interpret  = Sys.argv.(1) = "-i"  in
    let stack      = Sys.argv.(1) = "-s"  in
    let to_compile = not (interpret || stack) in
    let infile     = Sys.argv.(if not to_compile then 2 else 1) in
    match parse infile with
    | `Ok prog ->
      if to_compile
      then failwith "Not implemented yet"
        (*            
        let basename = Filename.chop_suffix infile ".expr" in
        ignore @@ X86.build prog basename
        *)
      else 
	let rec read acc =
	  try
	    let r = read_int () in
	    Printf.printf "> ";
	    read (acc @ [r]) 
          with End_of_file -> acc
	in
	let input = read [] in	
	let output = 
	  if interpret 
	  then Language.eval prog input 
	  else SM.run (SM.compile prog) input
	in
	List.iter (fun i -> Printf.printf "%d\n" i) output
    | `Fail er -> Printf.eprintf "Syntax error: %s\n" er
  with Invalid_argument _ ->
    Printf.printf "Usage: rc [-i | -s] <input file.expr>\n"<|MERGE_RESOLUTION|>--- conflicted
+++ resolved
@@ -6,13 +6,7 @@
     (object
        inherit Matcher.t s
        inherit Util.Lexers.decimal s
-<<<<<<< HEAD
-       inherit Util.Lexers.ident ["read"; "write"; "skip"; 
-        "if"; "then"; "else"; "elif"; "fi"; "while"; "do"; "od"; "repeat"; "until"; "for"; 
-        "fun"; "local"] s
-=======
        inherit Util.Lexers.ident ["read"; "write"; "skip"; "if"; "then"; "else"; "elif"; "fi"; "while"; "do"; "od"; "repeat"; "until"; "for"; "fun"; "local"; "return"] s
->>>>>>> 790661a5
        inherit Util.Lexers.skip [
 	 Matcher.Skip.whitespaces " \t\n";
 	 Matcher.Skip.lineComment "--";
